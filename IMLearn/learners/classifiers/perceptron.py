--- conflicted
+++ resolved
@@ -31,7 +31,6 @@
             A callable to be called after each update of the model while fitting to given data
             Callable function should receive as input a Perceptron instance, current sample and current response
     """
-
     def __init__(self,
                  include_intercept: bool = True,
                  max_iter: int = 1000,
@@ -126,9 +125,5 @@
             Performance under missclassification loss function
         """
         from ...metrics import misclassification_error
-<<<<<<< HEAD
         pred_y = self._predict(X)
-        return misclassification_error(y, pred_y)
-=======
-        raise NotImplementedError()
->>>>>>> f3eb47f4
+        return misclassification_error(y, pred_y)